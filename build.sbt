--- conflicted
+++ resolved
@@ -53,21 +53,13 @@
 lazy val commonSettings = Seq(
   //scalacOptions --= Seq("-Wunused:params", "-Wunused:imports", "-Wunused:patvars", "-Wdead-code", "-Wunused:locals", "-Wunused:privates", "-Wunused:implicits"),
   libraryDependencies ++= Seq(
-<<<<<<< HEAD
     "org.scalameta" %%% "munit"             % munitVersion % "test",
     "org.scalameta" %%% "munit-scalacheck"  % munitVersion % "test",
     "org.typelevel" %%% "cats-laws"         % catsVersion % "test",
     "org.typelevel" %%% "discipline-munit"  % disciplineMunitVersion % "test",
-    "org.typelevel" %%% "munit-cats-effect" % munitCatsEffectVersion % "test"
-=======
-    "org.scalameta" %% "munit"             % munitVersion % "test",
-    "org.scalameta" %% "munit-scalacheck"  % munitVersion % "test",
-    "org.typelevel" %% "cats-laws"         % catsVersion % "test",
-    "org.typelevel" %% "discipline-munit"  % disciplineMunitVersion % "test",
-    "org.typelevel" %% "munit-cats-effect" % munitCatsEffectVersion % "test",
-    "io.circe"      %% "circe-literal"     % circeVersion % "test",
-    "io.circe"      %% "circe-jawn"        % circeVersion % "test",
->>>>>>> 012d7bdc
+    "org.typelevel" %%% "munit-cats-effect" % munitCatsEffectVersion % "test",
+    "io.circe"      %%% "circe-literal"     % circeVersion % "test",
+    "io.circe"      %%% "circe-jawn"        % circeVersion % "test",
   ) ++ Seq(
     compilerPlugin("org.typelevel" %% "kind-projector" % kindProjectorVersion cross CrossVersion.full),
   ).filterNot(_ => tlIsScala3.value),
@@ -116,24 +108,13 @@
     name := "gsp-graphql-core",
     libraryDependencies ++=
       Seq(
-<<<<<<< HEAD
         "org.typelevel" %%% "cats-parse"   % catsParseVersion,
         "org.typelevel" %%% "cats-core"    % catsVersion,
         "org.typelevel" %%% "literally"    % literallyVersion,
         "io.circe"      %%% "circe-core"   % circeVersion,
-        "io.circe"      %%% "circe-jawn"   % circeVersion,
         "org.tpolecat"  %%% "typename"     % typenameVersion,
         "org.tpolecat"  %%% "sourcepos"    % sourcePosVersion,
         "co.fs2"        %%% "fs2-core"     % fs2Version,
-=======
-        "org.typelevel" %% "cats-parse"   % catsParseVersion,
-        "org.typelevel" %% "cats-core"    % catsVersion,
-        "org.typelevel" %% "literally"    % literallyVersion,
-        "io.circe"      %% "circe-core"   % circeVersion,
-        "org.tpolecat"  %% "typename"     % typenameVersion,
-        "org.tpolecat"  %% "sourcepos"    % sourcePosVersion,
-        "co.fs2"        %% "fs2-core"     % fs2Version,
->>>>>>> 012d7bdc
       )
   )
   .jsSettings(
