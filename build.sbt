--- conflicted
+++ resolved
@@ -8,13 +8,8 @@
 val circeVersion                = "0.14.5"
 val doobieVersion               = "1.0.0-RC2"
 val flywayVersion               = "9.17.0"
-<<<<<<< HEAD
 val fs2Version                  = "3.7.0"
-val http4sVersion               = "0.23.18"
-=======
-val fs2Version                  = "3.6.1"
 val http4sVersion               = "0.23.19"
->>>>>>> 8af4f733
 val http4sBlazeVersion          = "0.23.14"
 val kindProjectorVersion        = "0.13.2"
 val literallyVersion            = "1.1.0"
