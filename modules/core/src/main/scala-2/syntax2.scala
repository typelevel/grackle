// Copyright (c) 2016-2020 Association of Universities for Research in Astronomy, Inc. (AURA)
// For license information see LICENSE or https://opensource.org/licenses/BSD-3-Clause

package edu.gemini.grackle

import cats.data.NonEmptyChain
import cats.syntax.all._
import org.typelevel.literally.Literally
import edu.gemini.grackle.Ast.Document
import edu.gemini.grackle.GraphQLParser.Document.parseAll
import edu.gemini.grackle.Schema
<<<<<<< HEAD
import io.circe.Json
import io.circe.jawn.parse
=======
>>>>>>> 012d7bdc

trait VersionSpecificSyntax {
  implicit def toStringContextOps(sc: StringContext): StringContextOps =
    new StringContextOps(sc)
}

class StringContextOps(val sc: StringContext) extends AnyVal {
  def schema(args: Any*): Schema = macro SchemaLiteral.make
  def doc(args: Any*): Document = macro DocumentLiteral.make
}

object SchemaLiteral extends Literally[Schema] {
  def validate(c: Context)(s: String): Either[String,c.Expr[Schema]] = {
    import c.universe._
    def mkError(err: Either[Throwable, NonEmptyChain[Problem]]) =
      err.fold(
        t  => s"Internal error: ${t.getMessage}",
        ps => s"Invalid schema: ${ps.toList.distinct.mkString("\n  🐞 ", "\n  🐞 ", "\n")}",
      )
    Schema(s).toEither.bimap(mkError, _ => c.Expr(q"_root_.edu.gemini.grackle.Schema($s).toOption.get"))
  }
  def make(c: Context)(args: c.Expr[Any]*): c.Expr[Schema] = apply(c)(args: _*)
}

<<<<<<< HEAD
object JsonLiteral extends Literally[Json] {
  def validate(c: Context)(s: String): Either[String,c.Expr[Json]] = {
    import c.universe._
    parse(s).bimap(
      pf => s"Invalid JSON: ${pf.message}",
      _  => c.Expr(q"_root_.io.circe.jawn.parse($s).toOption.get"),
    )
  }
  def make(c: Context)(args: c.Expr[Any]*): c.Expr[Json] = apply(c)(args: _*)
}

=======
>>>>>>> 012d7bdc
object DocumentLiteral extends Literally[Document] {
  def validate(c: Context)(s: String): Either[String,c.Expr[Document]] = {
    import c.universe._
    parseAll(s).bimap(
      pf => show"Invalid document: $pf",
      _  => c.Expr(q"_root_.edu.gemini.grackle.GraphQLParser.Document.parseAll($s).toOption.get"),
    )
  }
  def make(c: Context)(args: c.Expr[Any]*): c.Expr[Document] = apply(c)(args: _*)
}<|MERGE_RESOLUTION|>--- conflicted
+++ resolved
@@ -9,11 +9,6 @@
 import edu.gemini.grackle.Ast.Document
 import edu.gemini.grackle.GraphQLParser.Document.parseAll
 import edu.gemini.grackle.Schema
-<<<<<<< HEAD
-import io.circe.Json
-import io.circe.jawn.parse
-=======
->>>>>>> 012d7bdc
 
 trait VersionSpecificSyntax {
   implicit def toStringContextOps(sc: StringContext): StringContextOps =
@@ -38,20 +33,6 @@
   def make(c: Context)(args: c.Expr[Any]*): c.Expr[Schema] = apply(c)(args: _*)
 }
 
-<<<<<<< HEAD
-object JsonLiteral extends Literally[Json] {
-  def validate(c: Context)(s: String): Either[String,c.Expr[Json]] = {
-    import c.universe._
-    parse(s).bimap(
-      pf => s"Invalid JSON: ${pf.message}",
-      _  => c.Expr(q"_root_.io.circe.jawn.parse($s).toOption.get"),
-    )
-  }
-  def make(c: Context)(args: c.Expr[Any]*): c.Expr[Json] = apply(c)(args: _*)
-}
-
-=======
->>>>>>> 012d7bdc
 object DocumentLiteral extends Literally[Document] {
   def validate(c: Context)(s: String): Either[String,c.Expr[Document]] = {
     import c.universe._
