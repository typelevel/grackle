--- conflicted
+++ resolved
@@ -42,16 +42,11 @@
           name: String
           description: String
 
-<<<<<<< HEAD
+          # may be non-null for custom SCALAR, otherwise null.
+          specifiedByURL: String
+
           # must be non-null for OBJECT and INTERFACE, otherwise null.
           fields(includeDeprecated: Boolean! = false): [__Field!]
-=======
-          # may be non-null for custom SCALAR, otherwise null.
-          specifiedByURL: String
-
-          # OBJECT and INTERFACE only
-          fields(includeDeprecated: Boolean = false): [__Field!]
->>>>>>> d50ee5f4
 
           # must be non-null for OBJECT and INTERFACE, otherwise null.
           interfaces: [__Type!]
