--- conflicted
+++ resolved
@@ -21,18 +21,8 @@
     postgresConnectionInfoResource.flatMap { connInfo =>
       import connInfo._
 
-<<<<<<< HEAD
-    Session.single[IO](
-      host     = host,
-      port     = port,
-      user     = username,
-      password = Some(password),
-      database = databaseName,
-      //debug    = true,
-    )
-=======
       Session.single[IO](
-        host     = if (host == "0.0.0.0") "127.0.0.1" else host,
+        host     = host,
         port     = port,
         user     = username,
         password = Some(password),
@@ -40,7 +30,6 @@
         //debug    = true,
       )
     }
->>>>>>> 0c5ace3c
   }
 
   val poolFixture = ResourceSuiteLocalFixture("skunk", poolResource)
