--- conflicted
+++ resolved
@@ -591,18 +591,11 @@
           case Group(queries)        => queries.exists(q => loop(q, context, maybe))
           case GroupList(queries)    => queries.exists(q => loop(q, context, maybe))
 
-<<<<<<< HEAD
-        case Filter(_, child)      => containsNonLeafList(child, context)
-        case Unique(child)         => containsNonLeafList(child, context)
-        case Offset(_, child)      => containsNonLeafList(child, context)
-        case Limit(_, child)       => containsNonLeafList(child, context)
-        case OrderBy(_, child)     => containsNonLeafList(child, context)
-=======
           case Filter(_, child)      => loop(child, context, maybe)
           case Unique(child)         => loop(child, context, false)
           case Limit(n, child)       => loop(child, context, maybe && n > 1)
+          case Offset(_, child)      => loop(child, context, maybe)
           case OrderBy(_, child)     => loop(child, context, maybe)
->>>>>>> 3383ccb9
 
           case Narrow(_, child)      => loop(child, context, maybe)
           case Wrap(_, child)        => loop(child, context, maybe)
